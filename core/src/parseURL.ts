import { PublicKey } from '@solana/web3.js';
import BigNumber from 'bignumber.js';

export interface ParsedURL {
    /** The address the payment should be made to. It **must** be a native SOL address. */
    recipient: PublicKey;
    /** The amount of SOL or SPL token that should be transferred. It  is always interpreted to be a decimal number of "user" units */
    amount: BigNumber | undefined;
<<<<<<< HEAD
    /** The mint address of the SPL token */
    token: PublicKey | undefined;
    /** An array of public keys used to identify this transaction */
=======
    splToken: PublicKey | undefined;
>>>>>>> 9e55811a
    reference: PublicKey[] | undefined;
    /** A label to be used by the wallet provider to identify this transaction */
    label: string | undefined;
    /** A message to be used by the wallet provider to identify this transaction */
    message: string | undefined;
    /** Creates an additional transaction for the [Memo Program](https://spl.solana.com/memo) */
    memo: string | undefined;
}

/** @ignore */
export class ParseURLError extends Error {
    name = 'ParseURLError';
}

/**
 * Parse the URL based off the Solana Pay URI scheme
 *
 * **Reference** implementation for wallet providers.
 *
 * @param url - The payment request url
 */
export function parseURL(url: string): ParsedURL {
    if (url.length > 2048) throw new ParseURLError('length invalid');

    const { protocol, pathname, searchParams } = new URL(url);
    if (protocol !== 'solana:') throw new ParseURLError('protocol invalid');
    if (!pathname) throw new ParseURLError('recipient missing');

    let recipient: PublicKey;
    try {
        recipient = new PublicKey(pathname);
    } catch (error) {
        throw new ParseURLError('ParseURLError: recipient invalid');
    }

    let amount: BigNumber | undefined;
    const amountParam = searchParams.get('amount');
    if (amountParam != null) {
        if (!/^\d+(\.\d+)?$/.test(amountParam)) throw new ParseURLError('amount invalid');

        amount = new BigNumber(amountParam);
        if (amount.isNaN()) throw new ParseURLError('amount NaN');
        if (amount.isNegative()) throw new ParseURLError('amount negative');
    }

    let token: PublicKey | undefined;
    const tokenParam = searchParams.get('spl-token');
    if (tokenParam != null) {
        try {
            token = new PublicKey(tokenParam);
        } catch (error) {
            throw new ParseURLError('token invalid');
        }
    }

    let reference: PublicKey[] | undefined;
    const referenceParam = searchParams.getAll('reference');
    if (referenceParam.length) {
        try {
            reference = referenceParam.map((reference) => new PublicKey(reference));
        } catch (error) {
            throw new ParseURLError('reference invalid');
        }
    }

    const label = searchParams.get('label') || undefined;
    const message = searchParams.get('message') || undefined;
    const memo = searchParams.get('memo') || undefined;

    return {
        recipient,
        amount,
        splToken: token,
        reference,
        label,
        message,
        memo,
    };
}<|MERGE_RESOLUTION|>--- conflicted
+++ resolved
@@ -6,13 +6,9 @@
     recipient: PublicKey;
     /** The amount of SOL or SPL token that should be transferred. It  is always interpreted to be a decimal number of "user" units */
     amount: BigNumber | undefined;
-<<<<<<< HEAD
     /** The mint address of the SPL token */
-    token: PublicKey | undefined;
+    splToken: PublicKey | undefined;
     /** An array of public keys used to identify this transaction */
-=======
-    splToken: PublicKey | undefined;
->>>>>>> 9e55811a
     reference: PublicKey[] | undefined;
     /** A label to be used by the wallet provider to identify this transaction */
     label: string | undefined;
@@ -58,11 +54,11 @@
         if (amount.isNegative()) throw new ParseURLError('amount negative');
     }
 
-    let token: PublicKey | undefined;
-    const tokenParam = searchParams.get('spl-token');
-    if (tokenParam != null) {
+    let splToken: PublicKey | undefined;
+    const splTokenParam = searchParams.get('spl-token');
+    if (splTokenParam != null) {
         try {
-            token = new PublicKey(tokenParam);
+            splToken = new PublicKey(splTokenParam);
         } catch (error) {
             throw new ParseURLError('token invalid');
         }
@@ -85,7 +81,7 @@
     return {
         recipient,
         amount,
-        splToken: token,
+        splToken,
         reference,
         label,
         message,
