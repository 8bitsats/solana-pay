---
title: Merchant Integration
slug: /core/merchant-integration
---

# Merchant Integration

This section describes how a merchant can integrate Solana Pay into their payments flow. It shows how to create a payment request link, encode it into a QR code, find the transaction, and validate it.

This guide walks through an example of a QR code-based Point of Sale system that accepts payments via Solana Pay.

The complete example code can be found [here][5].

## Requirements

Before you can receive payments, you'll need to obtain a native SOL address. This doesn't cost anything, and you can use any wallet to get started.

If you want to receive USDC or another SPL token on Solana, you'll need to create a token account, which may require a small amount of SOL.

One way to do both is to use FTX / FTX.us, which will provide a native SOL deposit address and an associated USDC token account to receive payments.

---

## 1. Set up Solana Pay

Install the packages and import them in your code.

**npm**

```shell
npm install @solana/pay @solana/web3.js --save
```

**yarn**

```shell
yarn add @solana/pay @solana/web3.js
```

### 1.1 Establish a connection

When working on Solana, you will need to connect to the network. For our example, we will connect to `devnet`.

<details open>
    <summary>
        Establish a connection to the <code>devnet</code> network
    </summary>

<br/>

```typescript
import { Cluster, clusterApiUrl, Connection } from '@solana/web3.js';

async function main() {
    // Variable to keep state of the payment status
    let paymentStatus: string;

    // Connecting to devnet for this example
    console.log('1. ✅ Establish connection to the network');
    const connection = new Connection(clusterApiUrl('devnet'), 'confirmed');
}
```

</details>

## 2. Create a payment request link

Solana Pay uses a [standard URL scheme](../SPEC.md) across wallets for native SOL and SPL Token payments. Several parameters are encoded within the link representing an intent to collect payment from a customer.

<details>
    <summary>
        Create a payment request link with a <code>recipient</code>, <code>amount</code>, <code>label</code>, <code>message</code> ,  <code>memo</code> and <code>reference</code>.
    </summary>

<br/>

```typescript
// -- snippet -- //

/**
 * Simulate a checkout experience
 *
 * Recommendation:
 * `amount` and `reference` should be created in a trusted environment (server).
 * The `reference` should be unique to a single customer session,
 * and will be used to find and validate the payment in the future.
 *
 */
console.log('2. 🛍 Simulate a customer checkout \n');
const amount = new BigNumber(20);
const reference = new Keypair().publicKey;
const label = 'Jungle Cats store';
const message = 'Jungle Cats store - your order - #001234';
const memo = 'JC#4098';

/**
 * Create a payment request link
 *
 * Solana Pay uses a standard URL scheme across wallets for native SOL and SPL Token payments.
 * Several parameters are encoded within the link representing an intent to collect payment from a customer.
 */
console.log('3. 💰 Create a payment request link \n');
const url = encodeURL({ recipient: MERCHANT_WALLET, amount, reference, label, message, memo });
```

See [full code snippet][6]

</details>

### Optional. SPL token transfer

For SPL Token transfers, use the `spl-token` parameter. The `spl-token` is the mint address of the SPL token.

<details>
    <summary>See code snippet</summary>

```javascript
     /**
     * Simulate a checkout experience
     *
     * Recommendation:
     * `amount` and `reference` should be created in a trusted environment (server).
     * The `reference` should be unique to a single customer session,
     * and will be used to find and validate the payment in the future.
     *
     */
    console.log('2. 🛍 Simulate a customer checkout \n');
    const amount = new BigNumber(20);
    const reference = new Keypair().publicKey;
    const label = 'Jungle Cats store';
    const message = 'Jungle Cats store - your order - #001234';
    const memo = 'JC#4098';
<<<<<<< HEAD
    const splToken = 'EPjFWdd5AufqSSqeM2qN1xzybapC8G4wEGGkZwyTDt1v';
=======
+   const splToken = new PublicKey('EPjFWdd5AufqSSqeM2qN1xzybapC8G4wEGGkZwyTDt1v)';
>>>>>>> fb11b5be

    /**
     * Create a payment request link
     *
     * Solana Pay uses a standard URL scheme across wallets for native SOL and SPL Token payments.
     * Several parameters are encoded within the link representing an intent to collect payment from a customer.
     */
    console.log('3. 💰 Create a payment request link \n');
    const url = encodeURL({ recipient: MERCHANT_WALLET, amount, reference, label, message, memo, splToken });
```

</details>

## 3. Encode link into a QR code

Now that you've created a payment link, you need a way to show it to your customers.

<details>
    <summary>
        Encode the link into a QR code.
    </summary>

```typescript
// -- snippet -- //

/**
 * Create a payment request link
 *
 * Solana Pay uses a standard URL scheme across wallets for native SOL and SPL Token payments.
 * Several parameters are encoded within the link representing an intent to collect payment from a customer.
 */
console.log('3. 💰 Create a payment request link \n');
const url = encodeURL({ recipient: MERCHANT_WALLET, amount, reference, label, message, memo });

// encode URL in QR code
const qrCode = createQR(url);
```

</details>

<br/>

![qr code](/img/solana-pay.png)

### 3.1 Add the QR code to your payment page

The QR code needs to be visible on your payment page.

<details>
    <summary>
        Add the QR code to an element on the payment page
    </summary>

```typescript
// -- snippet -- //

console.log('3. 💰 Create a payment request link \n');
const url = encodeURL({ recipient: MERCHANT_WALLET, amount, reference, label, message, memo });

// encode URL in QR code
const qrCode = createQR(url);

// get a handle of the element
const element = document.getElementById('qr-code');

// append QR code to the element
qrCode.append(element);
```

</details>

Instructions on integrating with your framework of choice can be found [here][1].

## 4. Show a payment status page

With the payment link set up and shown to the customer, you will need to ensure that the customer has paid for the item before shipping their order.

When a customer approves the payment request in their wallet, this transaction exists on-chain. You can use any references encoded into the payment link to find the exact transaction on-chain.

<details>
    <summary>
        Use <code>findTransactionSignature</code> to find the on-chain transaction. Provide a <code>reference</code> to this function that identifies the transaction associated with the order.
    </summary>

<br/>

```typescript
// -- snippet -- //

/**
 * Simulate wallet interaction
 *
 * This is only for example purposes. This interaction will be handled by a wallet provider
 */
console.log('4. 🔐 Simulate wallet interaction \n');
simulateWalletInteraction(connection, url);

// Update payment status
paymentStatus = 'pending';

/**
 * Wait for payment to be confirmed
 *
 * When a customer approves the payment request in their wallet, this transaction exists on-chain.
 * You can use any references encoded into the payment link to find the exact transaction on-chain.
 * Important to note that we can only find the transaction when it's **confirmed**
 */
console.log('\n5. Find the transaction');
const signatureInfo = await findTransactionSignature(connection, reference, undefined, 'confirmed');

// Update payment status
paymentStatus = 'confirmed';
```

**Note**: The `findTransactionSignature` function uses `confirmed` as the default finality value. This can, on rare occasions, result in a transaction that is not fully complete. For full finality, use `finalized`. This can result in slower transaction completion.

See [full code snippet][7]

</details>

### 4.1 Retries

If a transaction with the given reference can't be found, the `findTransactionSignature` function will throw an error. There are a few reasons why this could be:

- Transaction is not yet confirmed
- Customer is yet to approve/complete the transaction

<details>
    <summary>
        You can implement a polling strategy to query for the transaction periodically.
    </summary>

```typescript
// -- snippet -- //

let signatureInfo: ConfirmedSignatureInfo;

return new Promise((resolve, reject) => {
    /**
     * Retry until we find the transaction
     *
     * If a transaction with the given reference can't be found, the `findTransactionSignature`
     * function will throw an error. There are a few reasons why this could be a false negative:
     *
     * - Transaction is not yet confirmed
     * - Customer is yet to approve/complete the transaction
     *
     * You can implement a polling strategy to query for the transaction periodically.
     */
    const interval = setInterval(async () => {
        console.log('Checking for transaction...', count);
        try {
            signatureInfo = await findTransactionSignature(connection, reference, undefined, 'confirmed');
            console.log('\n 🖌  Signature found: ', signatureInfo.signature);
            clearInterval(interval);
            resolve(signatureInfo);
        } catch (error: any) {
            if (!(error instanceof FindTransactionSignatureError)) {
                console.error(error);
                clearInterval(interval);
                reject(error);
            }
        }
    }, 250);
});
```

See [full code snippet][7]

</details>

### 4.2 Validating the transaction

Once the `findTransactionSignature` function returns a signature, it confirms that a transaction that references the order has been recorded on-chain. But it doesn't guarantee that a valid transfer with the expected amount and recipient happened.

<details>
    <summary>
        <code>validateTransactionSignature</code> allows you to validate that the transaction signature found matches the transaction that you expected.
    </summary>

```typescript
// -- snippet -- //

/**
 * Validate transaction
 *
 * Once the `findTransactionSignature` function returns a signature,
 * it confirms that a transaction with reference to this order has been recorded on-chain.
 *
 * `validateTransactionSignature` allows you to validate that the transaction signature
 * found matches the transaction that you expected.
 */
console.log('\n6. 🔗 Validate transaction \n');
const amountInLamports = amount.times(LAMPORTS_PER_SOL).integerValue(BigNumber.ROUND_FLOOR);

try {
    await validateTransactionSignature(connection, signature, MERCHANT_WALLET, amountInLamports, undefined, reference);

    // Update payment status
    paymentStatus = 'validated';
    console.log('✅ Payment validated');
    console.log('📦 Ship order to customer');
} catch (error) {
    console.error('❌ Payment failed', error);
}
```

See [full code snippet][8]

</details>

## Best practices

We recommend handling a customer session in a secure environment. Building a secure integration with Solana Pay requires a payment flow as follows:

![best practices diagram](/img/security-best-practices.png)

1. Customer goes to the payment page
2. Merchant frontend (client) sends order information to the backend
3. Merchant backend (server) generates a reference public key and stores it in a database with the expected amount for the shopping cart / pending purchase (unique to each customer's checkout session).
4. Merchant backend redirects the user to the confirmation page with the generated reference public key.
5. The confirmation page redirects to the merchant with the transaction signature.
6. Merchant backend checks that the transaction is valid for the checkout session by validating the transaction with the reference and amount stored in step 3.

The steps outlined above prevents:

- A different transaction from being used to trick the merchant
- The frontend from being manipulated to show a confirmed transaction

<!-- References -->

[1]: https://github.com/solana-labs/qr-code-styling
[2]: https://spl.solana.com/memo
[3]: https://github.com/solana-labs/solana/issues/19535
[4]: https://github.com/solana-labs/solana-pay/tree/master/point-of-sale
[5]: https://github.com/solana-labs/solana-pay/tree/master/core/example/payment-flow-merchant
[6]: https://github.com/solana-labs/solana-pay/blob/master/core/example/payment-flow-merchant/simulateCheckout.ts
[7]: https://github.com/solana-labs/solana-pay/blob/master/core/example/payment-flow-merchant/main.ts#L61
[8]: https://github.com/solana-labs/solana-pay/blob/master/core/example/payment-flow-merchant/main.ts#L105<|MERGE_RESOLUTION|>--- conflicted
+++ resolved
@@ -114,7 +114,7 @@
 <details>
     <summary>See code snippet</summary>
 
-```javascript
+```typescript
      /**
      * Simulate a checkout experience
      *
@@ -130,11 +130,7 @@
     const label = 'Jungle Cats store';
     const message = 'Jungle Cats store - your order - #001234';
     const memo = 'JC#4098';
-<<<<<<< HEAD
-    const splToken = 'EPjFWdd5AufqSSqeM2qN1xzybapC8G4wEGGkZwyTDt1v';
-=======
-+   const splToken = new PublicKey('EPjFWdd5AufqSSqeM2qN1xzybapC8G4wEGGkZwyTDt1v)';
->>>>>>> fb11b5be
+    const splToken = new PublicKey('EPjFWdd5AufqSSqeM2qN1xzybapC8G4wEGGkZwyTDt1v)';
 
     /**
      * Create a payment request link
